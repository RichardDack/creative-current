﻿// src/components/global/Header.tsx - Mobile Navigation with Hamburger
'use client';

<<<<<<< HEAD
import { motion } from 'framer-motion';
import { useState, useEffect } from 'react';
=======
import { useState } from 'react';
import { motion, AnimatePresence } from 'framer-motion';
>>>>>>> 4171dfc9
import styles from '@/styles/components/Header.module.css';
import { HeaderProps } from '@/types/components';

const navigationItems = [
  { name: 'WORK', href: '#work-section' },
  { name: 'ABOUT', href: '#about-section' },
  { name: 'SERVICES', href: '#services' },
  { name: 'CONTACT', href: '#footer-background' },
];

export const Header: React.FC<HeaderProps> = ({ 
  fixed = true, 
  variant = 'dark' 
}) => {
<<<<<<< HEAD
  const [isScrolled, setIsScrolled] = useState(false);

  useEffect(() => {
    const handleScroll = () => {
      setIsScrolled(window.scrollY > 50);
    };

    window.addEventListener('scroll', handleScroll);
    return () => window.removeEventListener('scroll', handleScroll);
  }, []);

  const handleSmoothScroll = (e: React.MouseEvent<HTMLAnchorElement>, href: string) => {
    e.preventDefault();
    const targetId = href.replace('#', '');
    const targetElement = document.getElementById(targetId);
    
    if (targetElement) {
      targetElement.scrollIntoView({
        behavior: 'smooth',
        block: 'start'
      });
    }
  };

  return (
    <motion.div 
      className={`${styles.header} ${fixed ? styles.fixed : ''} ${variant === 'light' ? styles.light : styles.dark} ${isScrolled ? styles.scrolled : ''}`}
      initial={{ opacity: 0, y: -20 }}
      animate={{ opacity: 1, y: 0 }}
      transition={{ duration: 0.6 }}
      role="banner"
    >
      <div className={styles.headerContent}>
        {/* Logo/HOME link */}
        <motion.div 
          className={styles.logoContainer}
          initial={{ opacity: 0 }}
          animate={{ opacity: 1 }}
          transition={{ delay: 0.2, duration: 0.6 }}
        >
          <a 
            href="#hero-section" 
            className={styles.homeLink}
            onClick={(e) => handleSmoothScroll(e, '#hero-section')}
          >
            HOME
          </a>
        </motion.div>

        {/* Logo/QR Code placeholder (top-right) */}
        <motion.div 
          className={styles.logoArea}
          initial={{ opacity: 0 }}
          animate={{ opacity: 1 }}
          transition={{ delay: 0.4, duration: 0.6 }}
        >
          <div className={styles.qrCodePlaceholder}>
            <span>CC</span>
          </div>
        </motion.div>
      </div>
    </motion.div>
=======
  const [isMobileMenuOpen, setIsMobileMenuOpen] = useState(false);

  const toggleMobileMenu = () => {
    setIsMobileMenuOpen(!isMobileMenuOpen);
  };

  const closeMobileMenu = () => {
    setIsMobileMenuOpen(false);
  };

  return (
    <>
      {/* Mobile/Tablet Header - Only visible on smaller screens */}
      <motion.header 
        className={`${styles.header} ${fixed ? styles.fixed : ''}`}
        initial={{ opacity: 0, y: -20 }}
        animate={{ opacity: 1, y: 0 }}
        transition={{ duration: 0.6 }}
      >
        <div className={styles.headerContent}>
          {/* HOME Link */}
          <motion.div 
            className={styles.logoArea}
            initial={{ opacity: 0 }}
            animate={{ opacity: 1 }}
            transition={{ delay: 0.2, duration: 0.6 }}
          >
            <a href="#hero-section" className={styles.homeLink}>
              HOME
            </a>
          </motion.div>

          {/* Hamburger Menu Button */}
          <motion.button
            className={`${styles.hamburgerButton} ${isMobileMenuOpen ? styles.active : ''}`}
            onClick={toggleMobileMenu}
            initial={{ opacity: 0 }}
            animate={{ opacity: 1 }}
            transition={{ delay: 0.4, duration: 0.6 }}
            aria-label="Toggle navigation menu"
          >
            <span className={styles.hamburgerLine}></span>
            <span className={styles.hamburgerLine}></span>
            <span className={styles.hamburgerLine}></span>
          </motion.button>
        </div>
      </motion.header>

      {/* Mobile Menu Overlay */}
      <AnimatePresence>
        {isMobileMenuOpen && (
          <>
            {/* Backdrop */}
            <motion.div
              className={styles.mobileMenuBackdrop}
              initial={{ opacity: 0 }}
              animate={{ opacity: 1 }}
              exit={{ opacity: 0 }}
              transition={{ duration: 0.3 }}
              onClick={closeMobileMenu}
            />

            {/* Mobile Menu */}
            <motion.div
              className={styles.mobileMenu}
              initial={{ x: '100%' }}
              animate={{ x: 0 }}
              exit={{ x: '100%' }}
              transition={{ 
                type: "spring", 
                stiffness: 300, 
                damping: 30 
              }}
            >
              <div className={styles.mobileMenuContent}>
                {/* Close Button */}
                <button 
                  className={styles.mobileCloseButton}
                  onClick={closeMobileMenu}
                  aria-label="Close navigation menu"
                >
                  <svg viewBox="0 0 24 24" className={styles.closeIcon}>
                    <path d="M18 6L6 18M6 6l12 12" stroke="currentColor" strokeWidth="2" strokeLinecap="round"/>
                  </svg>
                </button>

                {/* Navigation Items */}
                <nav className={styles.mobileNavigation}>
                  {navigationItems.map((item, index) => (
                    <motion.a
                      key={item.name}
                      href={item.href}
                      className={styles.mobileNavLink}
                      onClick={closeMobileMenu}
                      initial={{ opacity: 0, x: 50 }}
                      animate={{ opacity: 1, x: 0 }}
                      transition={{ 
                        delay: 0.1 + (index * 0.1), 
                        duration: 0.4 
                      }}
                      whileHover={{ x: 10 }}
                    >
                      {item.name}
                    </motion.a>
                  ))}
                </nav>

                {/* Optional: CTA Buttons in Mobile Menu */}
                <motion.div 
                  className={styles.mobileCTAContainer}
                  initial={{ opacity: 0, y: 20 }}
                  animate={{ opacity: 1, y: 0 }}
                  transition={{ delay: 0.5, duration: 0.4 }}
                >
                  <a 
                    href="#contact" 
                    className={styles.mobileCTAPrimary}
                    onClick={closeMobileMenu}
                  >
                    Discuss Your Vision
                  </a>
                  <a 
                    href="#work-section" 
                    className={styles.mobileCTASecondary}
                    onClick={closeMobileMenu}
                  >
                    Browse Projects
                  </a>
                </motion.div>
              </div>
            </motion.div>
          </>
        )}
      </AnimatePresence>
    </>
>>>>>>> 4171dfc9
  );
};<|MERGE_RESOLUTION|>--- conflicted
+++ resolved
@@ -1,13 +1,8 @@
 ﻿// src/components/global/Header.tsx - Mobile Navigation with Hamburger
 'use client';
 
-<<<<<<< HEAD
 import { motion } from 'framer-motion';
 import { useState, useEffect } from 'react';
-=======
-import { useState } from 'react';
-import { motion, AnimatePresence } from 'framer-motion';
->>>>>>> 4171dfc9
 import styles from '@/styles/components/Header.module.css';
 import { HeaderProps } from '@/types/components';
 
@@ -22,7 +17,6 @@
   fixed = true, 
   variant = 'dark' 
 }) => {
-<<<<<<< HEAD
   const [isScrolled, setIsScrolled] = useState(false);
 
   useEffect(() => {
@@ -85,142 +79,5 @@
         </motion.div>
       </div>
     </motion.div>
-=======
-  const [isMobileMenuOpen, setIsMobileMenuOpen] = useState(false);
-
-  const toggleMobileMenu = () => {
-    setIsMobileMenuOpen(!isMobileMenuOpen);
-  };
-
-  const closeMobileMenu = () => {
-    setIsMobileMenuOpen(false);
-  };
-
-  return (
-    <>
-      {/* Mobile/Tablet Header - Only visible on smaller screens */}
-      <motion.header 
-        className={`${styles.header} ${fixed ? styles.fixed : ''}`}
-        initial={{ opacity: 0, y: -20 }}
-        animate={{ opacity: 1, y: 0 }}
-        transition={{ duration: 0.6 }}
-      >
-        <div className={styles.headerContent}>
-          {/* HOME Link */}
-          <motion.div 
-            className={styles.logoArea}
-            initial={{ opacity: 0 }}
-            animate={{ opacity: 1 }}
-            transition={{ delay: 0.2, duration: 0.6 }}
-          >
-            <a href="#hero-section" className={styles.homeLink}>
-              HOME
-            </a>
-          </motion.div>
-
-          {/* Hamburger Menu Button */}
-          <motion.button
-            className={`${styles.hamburgerButton} ${isMobileMenuOpen ? styles.active : ''}`}
-            onClick={toggleMobileMenu}
-            initial={{ opacity: 0 }}
-            animate={{ opacity: 1 }}
-            transition={{ delay: 0.4, duration: 0.6 }}
-            aria-label="Toggle navigation menu"
-          >
-            <span className={styles.hamburgerLine}></span>
-            <span className={styles.hamburgerLine}></span>
-            <span className={styles.hamburgerLine}></span>
-          </motion.button>
-        </div>
-      </motion.header>
-
-      {/* Mobile Menu Overlay */}
-      <AnimatePresence>
-        {isMobileMenuOpen && (
-          <>
-            {/* Backdrop */}
-            <motion.div
-              className={styles.mobileMenuBackdrop}
-              initial={{ opacity: 0 }}
-              animate={{ opacity: 1 }}
-              exit={{ opacity: 0 }}
-              transition={{ duration: 0.3 }}
-              onClick={closeMobileMenu}
-            />
-
-            {/* Mobile Menu */}
-            <motion.div
-              className={styles.mobileMenu}
-              initial={{ x: '100%' }}
-              animate={{ x: 0 }}
-              exit={{ x: '100%' }}
-              transition={{ 
-                type: "spring", 
-                stiffness: 300, 
-                damping: 30 
-              }}
-            >
-              <div className={styles.mobileMenuContent}>
-                {/* Close Button */}
-                <button 
-                  className={styles.mobileCloseButton}
-                  onClick={closeMobileMenu}
-                  aria-label="Close navigation menu"
-                >
-                  <svg viewBox="0 0 24 24" className={styles.closeIcon}>
-                    <path d="M18 6L6 18M6 6l12 12" stroke="currentColor" strokeWidth="2" strokeLinecap="round"/>
-                  </svg>
-                </button>
-
-                {/* Navigation Items */}
-                <nav className={styles.mobileNavigation}>
-                  {navigationItems.map((item, index) => (
-                    <motion.a
-                      key={item.name}
-                      href={item.href}
-                      className={styles.mobileNavLink}
-                      onClick={closeMobileMenu}
-                      initial={{ opacity: 0, x: 50 }}
-                      animate={{ opacity: 1, x: 0 }}
-                      transition={{ 
-                        delay: 0.1 + (index * 0.1), 
-                        duration: 0.4 
-                      }}
-                      whileHover={{ x: 10 }}
-                    >
-                      {item.name}
-                    </motion.a>
-                  ))}
-                </nav>
-
-                {/* Optional: CTA Buttons in Mobile Menu */}
-                <motion.div 
-                  className={styles.mobileCTAContainer}
-                  initial={{ opacity: 0, y: 20 }}
-                  animate={{ opacity: 1, y: 0 }}
-                  transition={{ delay: 0.5, duration: 0.4 }}
-                >
-                  <a 
-                    href="#contact" 
-                    className={styles.mobileCTAPrimary}
-                    onClick={closeMobileMenu}
-                  >
-                    Discuss Your Vision
-                  </a>
-                  <a 
-                    href="#work-section" 
-                    className={styles.mobileCTASecondary}
-                    onClick={closeMobileMenu}
-                  >
-                    Browse Projects
-                  </a>
-                </motion.div>
-              </div>
-            </motion.div>
-          </>
-        )}
-      </AnimatePresence>
-    </>
->>>>>>> 4171dfc9
   );
 };